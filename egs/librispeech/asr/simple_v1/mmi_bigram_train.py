#!/usr/bin/env python3
# Copyright (c)  2020  Xiaomi Corporation (authors: Daniel Povey
#                                                   Haowen Qiu
#                                                   Fangjun Kuang)
# Apache 2.0

import k2
import logging
import math
import numpy as np
import os
import sys
import torch
import torch.optim as optim
from datetime import datetime
from pathlib import Path
<<<<<<< HEAD
from torch import distributed as dist
from torch import nn
from torch.nn.parallel import DistributedDataParallel as DDP
=======
from torch import nn
>>>>>>> c6c7b6d1
from torch.nn.utils import clip_grad_value_
from torch.utils.tensorboard import SummaryWriter
from typing import Dict, Optional, Tuple

from lhotse import CutSet
<<<<<<< HEAD
from lhotse.dataset.sampling import SingleCutSampler
from lhotse.dataset.speech_recognition import K2SpeechRecognitionIterableDataset
from lhotse.dataset.transforms import CutConcatenate, CutMix
=======
from lhotse.dataset import CutConcatenate, CutMix, K2SpeechRecognitionDataset, SingleCutSampler
>>>>>>> c6c7b6d1
from lhotse.utils import fix_random_seed
from snowfall.common import load_checkpoint, save_checkpoint
from snowfall.common import save_training_info
from snowfall.common import setup_logger
from snowfall.models import AcousticModel
from snowfall.models.tdnn_lstm import TdnnLstm1b
from snowfall.training.diagnostics import measure_gradient_norms, optim_step_and_measure_param_change
from snowfall.training.mmi_graph import MmiTrainingGraphCompiler
from snowfall.training.mmi_graph import create_bigram_phone_lm
from snowfall.training.mmi_graph import get_phone_symbols
<<<<<<< HEAD


def setup(rank, world_size):
    os.environ['MASTER_ADDR'] = 'localhost'
    os.environ['MASTER_PORT'] = '12355'
    dist.init_process_group("nccl", rank=rank, world_size=world_size)


def cleanup():
    dist.destroy_process_group()
=======
>>>>>>> c6c7b6d1

den_scale = 1.0


def get_tot_objf_and_num_frames(tot_scores: torch.Tensor,
                                frames_per_seq: torch.Tensor
                                ) -> Tuple[float, int, int]:
    ''' Figures out the total score(log-prob) over all successful supervision segments
    (i.e. those for which the total score wasn't -infinity), and the corresponding
    number of frames of neural net output
         Args:
            tot_scores: a Torch tensor of shape (num_segments,) containing total scores
                       from forward-backward
        frames_per_seq: a Torch tensor of shape (num_segments,) containing the number of
                       frames for each segment
        Returns:
             Returns a tuple of 3 scalar tensors:  (tot_score, ok_frames, all_frames)
        where ok_frames is the frames for successful (finite) segments, and
       all_frames is the frames for all segments (finite or not).
    '''
    mask = torch.ne(tot_scores, -math.inf)
    # finite_indexes is a tensor containing successful segment indexes, e.g.
    # [ 0 1 3 4 5 ]
    finite_indexes = torch.nonzero(mask).squeeze(1)
    if False:
        bad_indexes = torch.nonzero(~mask).squeeze(1)
        if bad_indexes.shape[0] > 0:
            print("Bad indexes: ", bad_indexes, ", bad lengths: ",
                  frames_per_seq[bad_indexes], " vs. max length ",
                  torch.max(frames_per_seq), ", avg ",
                  (torch.sum(frames_per_seq) / frames_per_seq.numel()))
    # print("finite_indexes = ", finite_indexes, ", tot_scores = ", tot_scores)
    ok_frames = frames_per_seq[finite_indexes].sum()
    all_frames = frames_per_seq.sum()
    return (tot_scores[finite_indexes].sum(), ok_frames, all_frames)


def get_objf(batch: Dict,
             model: AcousticModel,
             P: k2.Fsa,
             device: torch.device,
             graph_compiler: MmiTrainingGraphCompiler,
             is_training: bool,
             tb_writer: Optional[SummaryWriter] = None,
             global_batch_idx_train: Optional[int] = None,
             optimizer: Optional[torch.optim.Optimizer] = None):
    feature = batch['features']
    supervisions = batch['supervisions']
    supervision_segments = torch.stack(
        (supervisions['sequence_idx'],
         torch.floor_divide(supervisions['start_frame'],
                            model.module.subsampling_factor),
         torch.floor_divide(supervisions['num_frames'],
                            model.module.subsampling_factor)), 1).to(torch.int32)
    indices = torch.argsort(supervision_segments[:, 2], descending=True)
    supervision_segments = supervision_segments[indices]

    texts = supervisions['text']
    texts = [texts[idx] for idx in indices]
    assert feature.ndim == 3
    # print(supervision_segments[:, 1] + supervision_segments[:, 2])

    feature = feature.to(device)
    # at entry, feature is [N, T, C]
    feature = feature.permute(0, 2, 1)  # now feature is [N, C, T]
    if is_training:
        nnet_output = model(feature)
    else:
        with torch.no_grad():
            nnet_output = model(feature)

    # nnet_output is [N, C, T]
    nnet_output = nnet_output.permute(0, 2, 1)  # now nnet_output is [N, T, C]

    if is_training:
        num, den = graph_compiler.compile(texts, P)
    else:
        with torch.no_grad():
            num, den = graph_compiler.compile(texts, P)

    assert num.requires_grad == is_training
    assert den.requires_grad is False
    num = num.to(device)
    den = den.to(device)

    # nnet_output2 = nnet_output.clone()
    # blank_bias = -7.0
    # nnet_output2[:,:,0] += blank_bias

    dense_fsa_vec = k2.DenseFsaVec(nnet_output, supervision_segments)
    assert nnet_output.device == device

    num = k2.intersect_dense(num, dense_fsa_vec, 10.0)
    den = k2.intersect_dense(den, dense_fsa_vec, 10.0)

    num_tot_scores = num.get_tot_scores(
        log_semiring=True,
        use_double_scores=True)
    den_tot_scores = den.get_tot_scores(
        log_semiring=True,
        use_double_scores=True)
    tot_scores = num_tot_scores - den_scale * den_tot_scores

    (tot_score, tot_frames,
     all_frames) = get_tot_objf_and_num_frames(tot_scores,
                                               supervision_segments[:, 2])

    if is_training:
        def maybe_log_gradients(tag: str):
            if (
                    tb_writer is not None
                    and global_batch_idx_train is not None
                    and global_batch_idx_train % 200 == 0
            ):
                tb_writer.add_scalars(
                    tag,
                    measure_gradient_norms(model, norm='l1'),
                    global_step=global_batch_idx_train
                )

        optimizer.zero_grad()
        (-tot_score).backward()
        maybe_log_gradients('train/grad_norms')
        clip_grad_value_(model.parameters(), 5.0)
        maybe_log_gradients('train/clipped_grad_norms')
        if tb_writer is not None and global_batch_idx_train % 200 == 0:
            # Once in a time we will perform a more costly diagnostic
            # to check the relative parameter change per minibatch.
            deltas = optim_step_and_measure_param_change(model, optimizer)
            tb_writer.add_scalars(
                'train/relative_param_change_per_minibatch',
                deltas,
                global_step=global_batch_idx_train
            )
        else:
            optimizer.step()

    ans = -tot_score.detach(), tot_frames.to(device), all_frames.to(device)
    return ans


def get_validation_objf(dataloader: torch.utils.data.DataLoader,
                        model: AcousticModel,
                        P: k2.Fsa,
                        device: torch.device,
                        graph_compiler: MmiTrainingGraphCompiler):
    total_objf = 0.
    total_frames = 0.  # for display only
    total_all_frames = 0.  # all frames including those seqs that failed.

    model.eval()

    for batch_idx, batch in enumerate(dataloader):
        objf, frames, all_frames = get_objf(batch, model, P, device,
                                            graph_compiler, False)
        total_objf += objf
        total_frames += frames
        total_all_frames += all_frames

    return total_objf, total_frames, total_all_frames


def train_one_epoch(dataloader: torch.utils.data.DataLoader,
                    valid_dataloader: torch.utils.data.DataLoader,
                    model: AcousticModel, P: k2.Fsa,
                    device: torch.device,
                    graph_compiler: MmiTrainingGraphCompiler,
                    optimizer: torch.optim.Optimizer,
                    current_epoch: int,
                    tb_writer: Optional[SummaryWriter],
                    num_epochs: int,
                    global_batch_idx_train: int):
    total_objf, total_frames, total_all_frames = 0., 0., 0.
    valid_average_objf = float('inf')
    time_waiting_for_batch = 0
    prev_timestamp = datetime.now()

    model.train()
    for batch_idx, batch in enumerate(dataloader):
        global_batch_idx_train += 1
        timestamp = datetime.now()
        time_waiting_for_batch += (timestamp - prev_timestamp).total_seconds()

        P.set_scores_stochastic_(model.module.P_scores)
        assert P.is_cpu
        assert P.requires_grad is True

        curr_batch_objf, curr_batch_frames, curr_batch_all_frames = get_objf(
            batch=batch,
            model=model,
            P=P,
            device=device,
            graph_compiler=graph_compiler,
            is_training=True,
            tb_writer=tb_writer,
            global_batch_idx_train=global_batch_idx_train,
            optimizer=optimizer
        )

        # Synchronize the loss to the master node so that we display it correctly.
        # dist.reduce performs sum reduction by default.
        dist.reduce(curr_batch_objf, dst=0)
        dist.reduce(curr_batch_frames, dst=0)
        dist.reduce(curr_batch_all_frames, dst=0)

        total_objf += curr_batch_objf
        total_frames += curr_batch_frames
        total_all_frames += curr_batch_all_frames

        if batch_idx % 10 == 0 and dist.get_rank() == 0:
            logging.info(
                'batch {}, epoch {}/{} '
                'global average objf: {:.6f} over {} '
                'frames ({:.1f}% kept), current batch average objf: {:.6f} over {} frames ({:.1f}% kept) '
                'avg time waiting for batch {:.3f}s'.format(
                    batch_idx, current_epoch, num_epochs,
                    total_objf / total_frames, total_frames,
                    100.0 * total_frames / total_all_frames,
                    curr_batch_objf / (curr_batch_frames + 0.001),
                    curr_batch_frames,
                    100.0 * curr_batch_frames / curr_batch_all_frames,
                    time_waiting_for_batch / max(1, batch_idx)))
            tb_writer.add_scalar('train/global_average_objf',
                                 total_objf / total_frames, global_batch_idx_train)
            tb_writer.add_scalar('train/current_batch_average_objf',
                                 curr_batch_objf / (curr_batch_frames + 0.001),
                                 global_batch_idx_train)
            # if batch_idx >= 10:
            #    print("Exiting early to get profile info")
            #    sys.exit(0)

        if batch_idx > 0 and batch_idx % 1000 == 0:
            total_valid_objf, total_valid_frames, total_valid_all_frames = get_validation_objf(
                dataloader=valid_dataloader,
                model=model,
                P=P,
                device=device,
                graph_compiler=graph_compiler)
            # Synchronize the loss to the master node so that we display it correctly.
            # dist.reduce performs sum reduction by default.
            dist.reduce(total_valid_objf, dst=0)
            dist.reduce(total_valid_frames, dst=0)
            valid_average_objf = total_valid_objf / total_valid_frames
            model.train()
            if dist.get_rank() == 0:
                logging.info(
                    'Validation average objf: {:.6f} over {} frames ({:.1f}% kept)'
                        .format(valid_average_objf,
                                total_valid_frames,
                                100.0 * total_valid_frames / total_valid_all_frames))
            if tb_writer is not None:
                tb_writer.add_scalar('train/global_valid_average_objf',
                                     valid_average_objf,
                                     global_batch_idx_train)
                (model.module if isinstance(model, DDP) else model).write_tensorboard_diagnostics(
                    tb_writer,
                    global_step=global_batch_idx_train
                )
        prev_timestamp = datetime.now()
    return total_objf / total_frames, valid_average_objf, global_batch_idx_train


def describe(model: nn.Module):
    print('=' * 80)
    print('Model parameters summary:')
    print('=' * 80)
    total = 0
    for name, param in model.named_parameters():
        num_params = param.numel()
        total += num_params
        print(f'* {name}: {num_params:>{80 - len(name) - 4}}')
    print('=' * 80)
    print('Total:', total)
    print('=' * 80)


def get_parser():
    import argparse
    parser = argparse.ArgumentParser()
    parser.add_argument('--world-size', default=1, type=int)
    parser.add_argument('--rank', default=0, type=int)
    return parser


def main():
    args = get_parser().parse_args()
    print('World size:', args.world_size, 'Rank:', args.rank)
    setup(args.rank, args.world_size)
    fix_random_seed(42)

    exp_dir = f'exp-lstm-adam-mmi-bigram-musan'
    setup_logger('{}/log/log-train'.format(exp_dir))
    tb_writer = SummaryWriter(log_dir=f'{exp_dir}/tensorboard') if args.rank == 0 else None

    # load L, G, symbol_table
    lang_dir = Path('data/lang_nosp')
    phone_symbol_table = k2.SymbolTable.from_file(lang_dir / 'phones.txt')
    word_symbol_table = k2.SymbolTable.from_file(lang_dir / 'words.txt')

    logging.info("Loading L.fst")
    if (lang_dir / 'Linv.pt').exists():
        L_inv = k2.Fsa.from_dict(torch.load(lang_dir / 'Linv.pt'))
    else:
        with open(lang_dir / 'L.fst.txt') as f:
            L = k2.Fsa.from_openfst(f.read(), acceptor=False)
            L_inv = k2.arc_sort(L.invert_())
            torch.save(L_inv.as_dict(), lang_dir / 'Linv.pt')

    graph_compiler = MmiTrainingGraphCompiler(
        L_inv=L_inv,
        phones=phone_symbol_table,
        words=word_symbol_table
    )
    phone_ids = get_phone_symbols(phone_symbol_table)
    P = create_bigram_phone_lm(phone_ids)
    P.scores = torch.zeros_like(P.scores)

    # load dataset
    feature_dir = Path('exp/data')
    logging.info("About to get train cuts")
    cuts_train = CutSet.from_json(feature_dir /
                                  'cuts_train-clean-100.json.gz')
    logging.info("About to get dev cuts")
    cuts_dev = CutSet.from_json(feature_dir / 'cuts_dev-clean.json.gz')
    logging.info("About to get Musan cuts")
    cuts_musan = CutSet.from_json(feature_dir / 'cuts_musan.json.gz')

    logging.info("About to create train dataset")
<<<<<<< HEAD
    train = K2SpeechRecognitionIterableDataset(
        cuts_train,
        return_cuts=True,
        sampler=SingleCutSampler(
            cuts_train,
            max_frames=30000,
            shuffle=True,
            world_size=args.world_size,
            local_rank=args.rank
        ),
=======
    train = K2SpeechRecognitionDataset(
        cuts_train,
>>>>>>> c6c7b6d1
        cut_transforms=[
            CutConcatenate(),
            CutMix(
                cuts=cuts_musan,
                prob=0.5,
                snr=(10, 20)
            )
        ]
    )
<<<<<<< HEAD
    logging.info("About to create dev dataset")
    validate = K2SpeechRecognitionIterableDataset(
        cuts_dev,
        return_cuts=True,
        sampler=SingleCutSampler(
            cuts_dev,
            max_frames=30000,
            world_size=args.world_size,
            local_rank=args.rank
        )
    )
    logging.info("About to create train dataloader")
    train_dl = torch.utils.data.DataLoader(train,
                                           batch_size=None,
                                           num_workers=3)
=======
    train_sampler = SingleCutSampler(
        cuts_train,
        max_frames=90000,
        shuffle=True,
    )
    logging.info("About to create train dataloader")
    train_dl = torch.utils.data.DataLoader(
        train,
        sampler=train_sampler,
        batch_size=None,
        num_workers=4
    )
    logging.info("About to create dev dataset")
    validate = K2SpeechRecognitionDataset(cuts_dev)
    valid_sampler = SingleCutSampler(cuts_dev, max_frames=90000)
>>>>>>> c6c7b6d1
    logging.info("About to create dev dataloader")
    valid_dl = torch.utils.data.DataLoader(
        validate,
        sampler=valid_sampler,
        batch_size=None,
        num_workers=1
    )

    if not torch.cuda.is_available():
        logging.error('No GPU detected!')
        sys.exit(-1)

    logging.info("About to create model")
    device_id = 0
    device = torch.device('cuda', device_id)
    model = TdnnLstm1b(num_features=40,
                       num_classes=len(phone_ids) + 1,  # +1 for the blank symbol
                       subsampling_factor=3)
    model.P_scores = nn.Parameter(P.scores.clone(), requires_grad=True)

    start_epoch = 0
    num_epochs = 10
    best_objf = np.inf
    best_valid_objf = np.inf
    best_epoch = start_epoch
    best_model_path = os.path.join(exp_dir, 'best_model.pt')
    best_epoch_info_filename = os.path.join(exp_dir, 'best-epoch-info')
    global_batch_idx_train = 0  # for logging only
    use_adam = True

    if start_epoch > 0:
        model_path = os.path.join(exp_dir, 'epoch-{}.pt'.format(start_epoch - 1))
        ckpt = load_checkpoint(filename=model_path, model=model)
        best_objf = ckpt['objf']
        best_valid_objf = ckpt['valid_objf']
        global_batch_idx_train = ckpt['global_batch_idx_train']
        logging.info(f"epoch = {ckpt['epoch']}, objf = {best_objf}, valid_objf = {best_valid_objf}")

    model.to(device)
    if args.world_size > 1:
        model = torch.nn.SyncBatchNorm.convert_sync_batchnorm(model)
        model = DDP(model)
    describe(model)

    if use_adam:
        learning_rate = 1e-3
        weight_decay = 5e-4
        optimizer = optim.AdamW(model.parameters(),
                                lr=learning_rate,
                                weight_decay=weight_decay)
        # Equivalent to the following in the epoch loop:
        #  if epoch > 6:
        #      curr_learning_rate *= 0.8
        lr_scheduler = optim.lr_scheduler.LambdaLR(
            optimizer,
            lambda ep: 1.0 if ep < 7 else 0.8 ** (ep - 6)
        )
    else:
        learning_rate = 5e-5
        weight_decay = 1e-5
        momentum = 0.9
        lr_schedule_gamma = 0.7
        optimizer = optim.SGD(
            model.parameters(),
            lr=learning_rate,
            momentum=momentum,
            weight_decay=weight_decay
        )
        lr_scheduler = optim.lr_scheduler.ExponentialLR(
            optimizer=optimizer,
            gamma=lr_schedule_gamma,
            last_epoch=start_epoch - 1
        )

    for epoch in range(start_epoch, num_epochs):
<<<<<<< HEAD
        # Lhotse's samplers follow PyTorch's DistributedSampler's convention of
        # manually setting the epoch to get a different shuffling for each epoch
        # (but consistent across dataloading workers to avoid sample duplication).
        train.sampler.set_epoch(epoch)

=======
        train_sampler.set_epoch(epoch)
>>>>>>> c6c7b6d1
        # LR scheduler can hold multiple learning rates for multiple parameter groups;
        # For now we report just the first LR which we assume concerns most of the parameters.
        curr_learning_rate = lr_scheduler.get_last_lr()[0]
        if tb_writer is not None:
            tb_writer.add_scalar('train/learning_rate', curr_learning_rate, global_batch_idx_train)
            tb_writer.add_scalar('train/epoch', epoch, global_batch_idx_train)

        logging.info('epoch {}, learning rate {}'.format(epoch, curr_learning_rate))
        objf, valid_objf, global_batch_idx_train = train_one_epoch(
            dataloader=train_dl,
            valid_dataloader=valid_dl,
            model=model,
            P=P,
            device=device,
            graph_compiler=graph_compiler,
            optimizer=optimizer,
            current_epoch=epoch,
            tb_writer=tb_writer,
            num_epochs=num_epochs,
            global_batch_idx_train=global_batch_idx_train,
        )
        # the lower, the better
        if valid_objf < best_valid_objf:
            best_valid_objf = valid_objf
            best_objf = objf
            best_epoch = epoch
            save_checkpoint(filename=best_model_path,
                            model=model,
                            epoch=epoch,
                            learning_rate=curr_learning_rate,
                            objf=objf,
                            local_rank=args.rank,
                            valid_objf=valid_objf,
                            global_batch_idx_train=global_batch_idx_train)
            save_training_info(filename=best_epoch_info_filename,
                               model_path=best_model_path,
                               current_epoch=epoch,
                               learning_rate=curr_learning_rate,
                               objf=objf,
                               best_objf=best_objf,
                               valid_objf=valid_objf,
                               best_valid_objf=best_valid_objf,
                               best_epoch=best_epoch)

        # we always save the model for every epoch
        model_path = os.path.join(exp_dir, 'epoch-{}.pt'.format(epoch))
        save_checkpoint(filename=model_path,
                        model=model,
                        epoch=epoch,
                        learning_rate=curr_learning_rate,
                        objf=objf,
                        local_rank=args.rank,
                        valid_objf=valid_objf,
                        global_batch_idx_train=global_batch_idx_train)
        epoch_info_filename = os.path.join(exp_dir, 'epoch-{}-info'.format(epoch))
        save_training_info(filename=epoch_info_filename,
                           model_path=model_path,
                           current_epoch=epoch,
                           learning_rate=curr_learning_rate,
                           objf=objf,
                           best_objf=best_objf,
                           valid_objf=valid_objf,
                           best_valid_objf=best_valid_objf,
                           best_epoch=best_epoch)

        lr_scheduler.step()

    logging.warning('Done')
    cleanup()


torch.set_num_threads(1)
torch.set_num_interop_threads(1)

if __name__ == '__main__':
    main()<|MERGE_RESOLUTION|>--- conflicted
+++ resolved
@@ -14,25 +14,15 @@
 import torch.optim as optim
 from datetime import datetime
 from pathlib import Path
-<<<<<<< HEAD
 from torch import distributed as dist
 from torch import nn
 from torch.nn.parallel import DistributedDataParallel as DDP
-=======
-from torch import nn
->>>>>>> c6c7b6d1
 from torch.nn.utils import clip_grad_value_
 from torch.utils.tensorboard import SummaryWriter
 from typing import Dict, Optional, Tuple
 
 from lhotse import CutSet
-<<<<<<< HEAD
-from lhotse.dataset.sampling import SingleCutSampler
-from lhotse.dataset.speech_recognition import K2SpeechRecognitionIterableDataset
-from lhotse.dataset.transforms import CutConcatenate, CutMix
-=======
 from lhotse.dataset import CutConcatenate, CutMix, K2SpeechRecognitionDataset, SingleCutSampler
->>>>>>> c6c7b6d1
 from lhotse.utils import fix_random_seed
 from snowfall.common import load_checkpoint, save_checkpoint
 from snowfall.common import save_training_info
@@ -43,7 +33,6 @@
 from snowfall.training.mmi_graph import MmiTrainingGraphCompiler
 from snowfall.training.mmi_graph import create_bigram_phone_lm
 from snowfall.training.mmi_graph import get_phone_symbols
-<<<<<<< HEAD
 
 
 def setup(rank, world_size):
@@ -54,8 +43,7 @@
 
 def cleanup():
     dist.destroy_process_group()
-=======
->>>>>>> c6c7b6d1
+
 
 den_scale = 1.0
 
@@ -384,21 +372,8 @@
     cuts_musan = CutSet.from_json(feature_dir / 'cuts_musan.json.gz')
 
     logging.info("About to create train dataset")
-<<<<<<< HEAD
-    train = K2SpeechRecognitionIterableDataset(
-        cuts_train,
-        return_cuts=True,
-        sampler=SingleCutSampler(
-            cuts_train,
-            max_frames=30000,
-            shuffle=True,
-            world_size=args.world_size,
-            local_rank=args.rank
-        ),
-=======
     train = K2SpeechRecognitionDataset(
         cuts_train,
->>>>>>> c6c7b6d1
         cut_transforms=[
             CutConcatenate(),
             CutMix(
@@ -408,23 +383,6 @@
             )
         ]
     )
-<<<<<<< HEAD
-    logging.info("About to create dev dataset")
-    validate = K2SpeechRecognitionIterableDataset(
-        cuts_dev,
-        return_cuts=True,
-        sampler=SingleCutSampler(
-            cuts_dev,
-            max_frames=30000,
-            world_size=args.world_size,
-            local_rank=args.rank
-        )
-    )
-    logging.info("About to create train dataloader")
-    train_dl = torch.utils.data.DataLoader(train,
-                                           batch_size=None,
-                                           num_workers=3)
-=======
     train_sampler = SingleCutSampler(
         cuts_train,
         max_frames=90000,
@@ -440,7 +398,6 @@
     logging.info("About to create dev dataset")
     validate = K2SpeechRecognitionDataset(cuts_dev)
     valid_sampler = SingleCutSampler(cuts_dev, max_frames=90000)
->>>>>>> c6c7b6d1
     logging.info("About to create dev dataloader")
     valid_dl = torch.utils.data.DataLoader(
         validate,
@@ -516,15 +473,8 @@
         )
 
     for epoch in range(start_epoch, num_epochs):
-<<<<<<< HEAD
-        # Lhotse's samplers follow PyTorch's DistributedSampler's convention of
-        # manually setting the epoch to get a different shuffling for each epoch
-        # (but consistent across dataloading workers to avoid sample duplication).
         train.sampler.set_epoch(epoch)
 
-=======
-        train_sampler.set_epoch(epoch)
->>>>>>> c6c7b6d1
         # LR scheduler can hold multiple learning rates for multiple parameter groups;
         # For now we report just the first LR which we assume concerns most of the parameters.
         curr_learning_rate = lr_scheduler.get_last_lr()[0]
